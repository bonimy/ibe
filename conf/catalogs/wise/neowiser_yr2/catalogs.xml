<?xml version="1.0" encoding="UTF-8"?>

<catalogs>

<schema_group id="wise">

<!-- {  ____________________________________________________
      /                                                      \
     |   NEOWISER Year 2                                       | -->


<schema name="neowiser_yr2" engine="wise_neowiser_yr2">

 <description>NEOWISER Year 2 L1b Tables</description>


    <!--
    LAST  neowiser_yr2_i1bm_frm - NEOWISER Year 2 L1b image inventory      
    LAST  
    LAST  <table name="yr2_i1bm_frm" dbname="neowiser_yr2_i1bm_frm">
    LAST  
    -->


 <!-- neowiser_yr2_p1bm_frm - NEOWISER Year 2 L1b image inventory      -->

  <table name="yr2_p1bm_frm" dbname="neowiser_yr2_p1bm_frm">

    <description>NEOWISER Year 2 L1b Images</description>

    <!--
    LAST  <chunk_index path="/stage/irsa-wise-xpf/chunk_index/neowiser/neowiser_i1bm_frm/current/merge.ci"       />
    LAST  <chunk_index path="/stage/irsa-wise-xpf/chunk_index/wise_neowiser/yr2_p1bm_frm/current/merge.ci"       />
    LAST  <chunk_index path="/stage/irsa-wise-xpf/chunk_index/neowiser/neowiser_i1bm_frm/current/merge.ci"       />
    LAST  <chunk_index path="/stage/irsa-wise-xpf/chunk_index/neowiser/yr2_p1bm_frm/current/merge.ci"       />
    -->

    <!--
    NOW PUBLIC
    -->
<<<<<<< HEAD
    <chunk_index path="/stage/irsa-wise-xpf/chunk_index/wise_neowiser/neowiser_yr2_p1bm_frm/current/merge.ci"       />
=======
    <chunk_index path="/stage/irsa-wise-xpf/chunk_index/neowiser/yr2_p1bm_frm/current/merge.ci"       />
>>>>>>> 63b6495f

    <corners radius="0.75"/>
    <center ra="crval1" dec="crval2"/>

    <unique refs="cntr" />
    <unique refs="scan_id frame_num band" />
    <unique refs="mjd_obs band" />

    <image_set refs="scan_id frame_num" />

    <!--
    <reference from="scan_id"   to="wise.neowiser.i1bm_frm.scan_id"         />
    <reference from="frame_num" to="wise.neowiser.i1bm_frm.frame_num"       />
    -->

    <reference from="scan_id"   to="wise.neowiser.i1bs_psd.scan_id"         />
    <reference from="frame_num" to="wise.neowiser.i1bs_psd.frame_num"       />

    <reference from="scan_id"   to="wise.neowiser.p1bm_frm.scan_id"         />
    <reference from="frame_num" to="wise.neowiser.p1bm_frm.frame_num"       />

    <reference from="scan_id"   to="wise.neowiser.p1bs_psd.scan_id"         />
    <reference from="frame_num" to="wise.neowiser.p1bs_psd.frame_num"       />

    <reference from="scan_id"   to="wise.neowiser.yr1_p1bm_frm.scan_id"     />
    <reference from="frame_num" to="wise.neowiser.yr1_p1bm_frm.frame_num"   />

    <!--
    <reference from="scan_id"   to="wise.neowiser.yr2_p1bm_frm.scan_id"     />
    <reference from="frame_num" to="wise.neowiser.yr2_p1bm_frm.frame_num"   />
    -->

    <reference from="scan_id"   to="wise.neowiser.yr1_p1bs_psd.scan_id"     />
    <reference from="frame_num" to="wise.neowiser.yr1_p1bs_psd.frame_num"   />

    <reference from="scan_id"   to="wise.neowiser.yr2_p1bs_psd.scan_id"     />
    <reference from="frame_num" to="wise.neowiser.yr2_p1bs_psd.frame_num"   />


    <reference from="scan_id"   to="wise.allsky.2band_p1bs_psd.scan_id"     />
    <reference from="frame_num" to="wise.allsky.2band_p1bs_psd.frame_num"   />

    <reference from="scan_id"   to="wise.allsky.2band_p3bs_psd.scan_id"     />
    <reference from="frame_num" to="wise.allsky.2band_p3bs_psd.frame_num"   />

    <reference from="scan_id"   to="wise.merge.merge_p1bs_psd.scan_id"      />  
    <reference from="frame_num" to="wise.merge.merge_p1bs_psd.frame_num"    />  

    <reference from="scan_id"   to="wise.merge.merge_p3bs_psd.scan_id"      />  
    <reference from="frame_num" to="wise.merge.merge_p3bs_psd.frame_num"    />  

    <reference from="scan_id"   to="wise.postcryo.2band_p1bs_psd.scan_id"   />  
    <reference from="frame_num" to="wise.postcryo.2band_p1bs_psd.frame_num" />  

    <reference from="scan_id"   to="wise.postcryo.2band_p3bs_psd.scan_id"   />  
    <reference from="frame_num" to="wise.postcryo.2band_p3bs_psd.frame_num" />  

    <sia writer="ibe.lib.sia.WiseSiaWriter" />

    <!--
    -->
    <products rootpath="/stage/irsa-wise-links-ops/links-neowiser/l1b"        />


        <column name="band" principal="true">
          <description>WISE band number</description>
            <ucd>instr.filter</ucd>
          <datatype>INTEGER</datatype>
          <format_spec>1d</format_spec>
        </column>

        <column name="naxis">
          <description>number of data axes</description>
            <ucd>pos.wcs.naxes</ucd>
            <utype>fits:NAXIS;stc:PixelCoordSystem.PixelCoordFrame.CoordFlavor.coord_naxes</utype>
          <datatype>INTEGER</datatype>
          <format_spec>1d</format_spec>
        </column>

        <column name="naxis1">
          <description>number of pixels in x (data axis 1)</description>
            <utype>fits:NAXIS1;stc:PixelCoordArea.PixelCoord2VecInterval.HiLimit2Vec.C1</utype>
          <datatype>INTEGER</datatype>
          <format_spec>4d</format_spec>
        </column>

        <column name="naxis2">
          <description>number of pixels in y (data axis 2)</description>
            <utype>fits:NAXIS2;stc:PixelCoordArea.PixelCoord2VecInterval.HiLimit2Vec.C2</utype>
          <datatype>INTEGER</datatype>
          <format_spec>4d</format_spec>
        </column>

        <column name="wrelease">
          <description>release version of WSDS pipeline</description>
            <ucd>meta.version</ucd>
          <datatype>VARCHAR(15)</datatype>
        </column>

        <column name="crpix1">
          <description>reference pixel value for axis 1 (x)</description>
            <utype>fits:CRPIX1;stc:PixelCoordSystem.PixelCoordFrame.ReferencePixel.Pixel2d.Value2.C1</utype>
          <unit>pix</unit>
          <datatype>DECIMAL(4,1)</datatype>
        </column>

        <column name="crpix2">
          <description>reference pixel value for axis 2 (y)</description>
            <utype>fits:CRPIX2;stc:PixelCoordSystem.PixelCoordFrame.ReferencePixel.Pixel2d.Value2.C2</utype>
          <unit>pix</unit>
          <datatype>DECIMAL(4,1)</datatype>
        </column>

        <column name="crval1" principal="true">
          <description>reference RA J2000 position at crpix1,crpix2</description>
            <ucd>pos.eq.ra</ucd>
            <utype>fits:CRVAL1;stc:PixelCoordSystem.PixelCoordFrame.CoordRefPos.Vector2DCoordinate.Value2.C1</utype>
          <unit>deg</unit>
          <datatype>DECIMAL(15,12)</datatype>
        </column>

        <column name="crval2" principal="true">
          <description>reference Dec J2000 position at crpix1,crpix2</description>
            <ucd>pos.eq.dec</ucd>
            <utype>fits:CRVAL2;stc:PixelCoordSystem.PixelCoordFrame.CoordRefPos.Vector2DCoordinate.Value2.C2</utype>
          <unit>deg</unit>
          <datatype>DECIMAL(15,12)</datatype>
        </column>

        <column name="ctype1">
          <description>projection type (with distortion) for axis 1 (x)</description>
            <utype>fits:CTYPE1</utype>
          <datatype>VARCHAR(13)</datatype>
        </column>

        <column name="ctype2">
          <description>projection type (with distortion) for axis 2 (y)</description>
            <utype>fits:CTYPE2</utype>
          <datatype>VARCHAR(13)</datatype>
        </column>

        <column name="equinox">
          <description>equinox of WCS information</description>
            <ucd>time.equinox</ucd>
            <utype>fits:EQUINOX</utype>
          <unit>year</unit>
          <datatype>DECIMAL(5,1)</datatype>
        </column>

        <column name="bunit">
          <description>image data unit</description>
          <datatype>VARCHAR(20)</datatype>
        </column>

        <column name="elon">
          <description>ecliptic longitude of crval1,crval2</description>
            <ucd>pos.ecliptic.lon</ucd>
            <utype>stc:AstroCoords.Position2D.Value2.C1</utype>
          <unit>deg</unit>
          <datatype>DECIMAL(15,12)</datatype>
        </column>

        <column name="elat">
          <description>ecliptic latitude of crval1,crval2</description>
            <ucd>pos.ecliptic.lat</ucd>
            <utype>stc:AstroCoords.Position2D.Value2.C2</utype>
          <unit>deg</unit>
          <datatype>DECIMAL(15,12)</datatype>
        </column>

        <column name="glon">
          <description>galactic longitude of crval1,crval2</description>
            <ucd>pos.galactic.lon</ucd>
            <utype>stc:AstroCoords.Position2D.Value2.C1</utype>
          <unit>deg</unit>
          <datatype>DECIMAL(15,12)</datatype>
        </column>

        <column name="glat">
          <description>galactic latitude of crval1,crval2</description>
            <ucd>pos.galactic.lat</ucd>
            <utype>stc:AstroCoords.Position2D.Value2.C2</utype>
          <unit>deg</unit>
          <datatype>DECIMAL(15,12)</datatype>
        </column>

        <column name="ra1" principal="true">
          <description>RA J2000 position at corner #1 (crpix1,crpix2=-.5,-.5)</description>
            <ucd>pos.eq.ra</ucd>
          <unit>deg</unit>
          <datatype>DECIMAL(15,12)</datatype>
        </column>

        <column name="dec1" principal="true">
          <description>Dec J2000 position at corner #1 (crpix1,crpix2=-.5,-.5)</description>
            <ucd>pos.eq.dec</ucd>
          <unit>deg</unit>
          <datatype>DECIMAL(15,12)</datatype>
        </column>

        <column name="ra2" principal="true">
          <description>RA J2000 position at corner #2 (crpix1,crpix2=naxis1+.5,-.5)</description>
            <ucd>pos.eq.ra</ucd>
          <unit>deg</unit>
          <datatype>DECIMAL(15,12)</datatype>
        </column>

        <column name="dec2" principal="true">
          <description>Dec J2000 position at corner #2 (crpix1,crpix2=naxis1+.5,-.5)</description>
            <ucd>pos.eq.dec</ucd>
          <unit>deg</unit>
          <datatype>DECIMAL(15,12)</datatype>
        </column>

        <column name="ra3" principal="true">
          <description>RA J2000 position at corner #3 (crpix1,crpix2=naxis1+.5,naxis1+.5)</description>
            <ucd>pos.eq.ra</ucd>
          <unit>deg</unit>
          <datatype>DECIMAL(15,12)</datatype>
        </column>

        <column name="dec3" principal="true">
          <description>Dec J2000 position at corner #3 (crpix1,crpix2=naxis1+.5,naxis1+.5)</description>
            <ucd>pos.eq.dec</ucd>
          <unit>deg</unit>
          <datatype>DECIMAL(15,12)</datatype>
        </column>

        <column name="ra4" principal="true">
          <description>RA J2000 position at corner #4 (crpix1,crpix2=-.5,naxis1+.5)</description>
            <ucd>pos.eq.ra</ucd>
          <unit>deg</unit>
          <datatype>DECIMAL(15,12)</datatype>
        </column>

        <column name="dec4" principal="true">
          <description>Dec J2000 position at corner #4 (crpix1,crpix2=-.5,naxis1+.5)</description>
            <ucd>pos.eq.dec</ucd>
          <unit>deg</unit>
          <datatype>DECIMAL(15,12)</datatype>
        </column>

        <column name="magzp" principal="true">
          <description>relative photometric zero-point mag</description>
          <unit>mag</unit>
          <datatype>DECIMAL(7,5)</datatype>
        </column>

        <column name="magzpunc" principal="true">
          <description>1-sigma uncertainty in photometric zero-point mag</description>
          <unit>mag</unit>
          <datatype>DECIMAL(7,6)</datatype>
        </column>

        <column name="modeint" principal="true">
          <description>mode of pixel DN in frame within lowest sigma partition</description>
          <unit>DN</unit>
          <datatype>DECIMAL(9,3)</datatype>
        </column>

        <column name="scan_id" principal="true">
          <description>scan ID</description>
            <ucd>meta.id</ucd>
          <datatype>VARCHAR(6)</datatype>
        </column>

        <column name="scangrp" principal="true">
          <description>scan group ID</description>
            <ucd>meta.id</ucd>
          <datatype>VARCHAR(2)</datatype>
        </column>

        <column name="frame_num" principal="true">
          <description>frame number in scan</description>
            <ucd>meta.id</ucd>
          <datatype>INTEGER</datatype>
          <format_spec>03d</format_spec>
        </column>

        <column name="l0file">
          <description>corresponding level 0 image file name</description>
            <ucd>meta.file</ucd>
          <datatype>VARCHAR(200)</datatype>
        </column>

        <column name="date_obs" principal="true">
          <description>date and time of mid-point of frame observation, UTC</description>
            <ucd>time.epoch</ucd>
          <unit>datetimeZ</unit>
          <datatype>VARCHAR(24)</datatype>
        </column>

        <column name="mjd_obs" principal="true">
          <description>modified julian date of mid-point of frame observation, UTC</description>
            <ucd>time.epoch</ucd>
          <unit>mjdate</unit>
          <datatype>DECIMAL(13,8)</datatype>
        </column>

        <column name="icaldir">
          <description>reference dir used for ICAL</description>
            <ucd>meta.file</ucd>
          <datatype>VARCHAR(200)</datatype>
        </column>

        <column name="dtanneal" principal="true">
          <description>time since last anneal</description>
            <ucd>time.interval</ucd>
          <unit>sec</unit>
          <datatype>DECIMAL(17,11)</datatype>
        </column>

        <column name="utanneal" principal="true">
          <description>date and time of last anneal, UTC</description>
            <ucd>time.epoch</ucd>
          <unit>datetimeZ</unit>
          <datatype>VARCHAR(24)</datatype>
        </column>

        <column name="unixt">
          <description>UNIX date-time in sec of mid-point of frame observation, UTC</description>
            <ucd>time.epoch</ucd>
          <unit>sec</unit>
          <datatype>DECIMAL(15,5)</datatype>
        </column>

        <column name="ephemt">
          <description>ephemeris date-time in sec of mid-point of frame observation, UTC</description>
            <ucd>time.epoch</ucd>
          <unit>sec</unit>
          <datatype>DECIMAL(15,6)</datatype>
        </column>

        <column name="exptime" principal="true">
          <description>frame exposure time</description>
            <ucd>time.duration</ucd>
          <unit>sec</unit>
          <datatype>DECIMAL(3,1)</datatype>
        </column>

        <column name="tsamp">
          <description>time interval between non-destructively read samples-up-the-ramp</description>
          <unit>sec</unit>
          <datatype>DECIMAL(3,1)</datatype>
        </column>

        <column name="wcdelt1">
          <description>deg/pix scale at crpix1,crpix2 for axis 1 (x)</description>
          <unit>deg/pix</unit>
          <datatype>DECIMAL(19,18)</datatype>
        </column>

        <column name="wcdelt2">
          <description>deg/pix scale at crpix1,crpix2 for axis 2 (y)</description>
          <unit>deg/pix</unit>
          <datatype>DECIMAL(19,18)</datatype>
        </column>

        <column name="crder1">
          <description>uncertainty in crval1 (RA)</description>
          <unit>deg</unit>
          <datatype>DOUBLE</datatype>
          <format_spec>20.14e</format_spec>
        </column>

        <column name="crder2">
          <description>uncertainty in crval2 (Dec)</description>
          <unit>deg</unit>
          <datatype>DOUBLE</datatype>
          <format_spec>20.14e</format_spec>
        </column>

        <column name="csdradec">
          <description>costandard deviation in crval1 and crval2 (RA and Dec)</description>
          <unit>deg</unit>
          <datatype>DOUBLE</datatype>
          <format_spec>21.14e</format_spec>
        </column>

        <column name="pxscal1">
          <description>arcsec/pix scale at crpix1,crpix2 for axis 1 (x)</description>
          <unit>asec/pix</unit>
          <datatype>DECIMAL(15,14)</datatype>
        </column>

        <column name="pxscal2">
          <description>arcsec/pix scale at crpix1,crpix2 for axis 2 (y)</description>
          <unit>asec/pix</unit>
          <datatype>DECIMAL(15,14)</datatype>
        </column>

        <column name="uncrts1">
          <description>uncertainty in wcdelt1</description>
          <unit>deg/pix</unit>
          <datatype>DOUBLE</datatype>
          <format_spec>20.14e</format_spec>
        </column>

        <column name="uncrts2">
          <description>uncertainty in wcdelt2</description>
          <unit>deg/pix</unit>
          <datatype>DOUBLE</datatype>
          <format_spec>20.14e</format_spec>
        </column>

        <column name="wcrota2">
          <description>image twist angle of +axis2 W of N</description>
          <unit>deg</unit>
          <datatype>DECIMAL(16,13)</datatype>
        </column>

        <column name="pa">
          <description>position angle of +axis2 E of N</description>
          <unit>deg</unit>
          <datatype>DECIMAL(16,13)</datatype>
        </column>

        <column name="uncrtpa">
          <description>uncertainty in position angle</description>
          <unit>deg</unit>
          <datatype>DECIMAL(19,18)</datatype>
        </column>

        <column name="skew">
          <description>measure of non-orthogonality of frame axes</description>
          <datatype>DECIMAL(3,1)</datatype>
        </column>

        <column name="cd1_1">
          <description>CD matrix element 1_1</description>
            <utype>fits:CD1_1;stc:PixelCoordSystem.PixelCoordFrame.Cart2DRefFrame.Transform2Matrix.M11</utype>
          <unit>deg/pix</unit>
          <datatype>DECIMAL(19,18)</datatype>
        </column>

        <column name="cd1_2">
          <description>CD matrix element 1_2</description>
            <utype>fits:CD1_2;stc:PixelCoordSystem.PixelCoordFrame.Cart2DRefFrame.Transform2Matrix.M12</utype>
          <unit>deg/pix</unit>
          <datatype>DECIMAL(19,18)</datatype>
        </column>

        <column name="cd2_1">
          <description>CD matrix element 2_1</description>
            <utype>fits:CD2_1;stc:PixelCoordSystem.PixelCoordFrame.Cart2DRefFrame.Transform2Matrix.M21</utype>
          <unit>deg/pix</unit>
          <datatype>DECIMAL(19,18)</datatype>
        </column>

        <column name="cd2_2">
          <description>CD matrix element 2_2</description>
            <utype>fits:CD2_2;stc:PixelCoordSystem.PixelCoordFrame.Cart2DRefFrame.Transform2Matrix.M22</utype>
          <unit>deg/pix</unit>
          <datatype>DECIMAL(19,18)</datatype>
        </column>

        <column name="debgain" principal="true">
          <description>digital electronics box gain (not available in neowiser)</description>
          <unit>e-/DEB ADU</unit>
          <datatype>DECIMAL(8,3)</datatype>
        </column>

        <column name="febgain" principal="true">
          <description>flight electronics box gain for individ. (not available in neowiser)</description>
          <unit>e-/SUR ADU</unit>
          <datatype>DECIMAL(9,4)</datatype>
        </column>

        <column name="moon_sep" principal="true">
          <description>distance from frame center to moon (not available in neowiser)</description>
          <unit>deg</unit>
          <datatype>DECIMAL(6,3)</datatype>
        </column>

        <column name="saa_sep" principal="true">
          <description>distance from frame center to SAA boundary (not available in neowiser)</description>
          <unit>deg</unit>
          <datatype>DECIMAL(6,3)</datatype>
        </column>

        <column name="qa_status" principal="true">
          <description>QA status for scan: Prelim, Reviewed, or Final</description>
          <datatype>VARCHAR(9)</datatype>
        </column>

        <column name="qual_frame" principal="true">
          <description>quality score value for frame</description>
          <datatype>INTEGER</datatype>
          <format_spec>2d</format_spec>
        </column>

        <column name="qc_fact">
          <description>quality factor qc value for frame: completion quality</description>
          <datatype>DECIMAL(2,1)</datatype>
        </column>

        <column name="qi_fact">
          <description>quality factor qi value for frame: image quality</description>
          <datatype>DECIMAL(2,1)</datatype>
        </column>

        <column name="qn_fact">
          <description>quality factor qn value for frame: noise quality</description>
          <datatype>DECIMAL(2,1)</datatype>
        </column>

        <column name="qa_fact">
          <description>quality factor qa value for frame: astrometry quality</description>
          <datatype>DECIMAL(2,1)</datatype>
        </column>

        <column name="q1_fact">
          <description>quality factor TBD value for frame: TBD</description>
          <datatype>DECIMAL(2,1)</datatype>
        </column>

        <column name="q2_fact">
          <description>quality factor TBD value for frame: TBD</description>
          <datatype>DECIMAL(2,1)</datatype>
        </column>

        <column name="q3_fact">
          <description>quality factor TBD value for frame: TBD</description>
          <datatype>DECIMAL(2,1)</datatype>
        </column>

        <column name="q4_fact">
          <description>quality factor TBD value for frame: TBD</description>
          <datatype>DECIMAL(2,1)</datatype>
        </column>

        <column name="q5_fact">
          <description>quality factor TBD value for frame: TBD</description>
          <datatype>DECIMAL(2,1)</datatype>
        </column>

        <column name="qual_scan" principal="true">
          <description>quality score value for scan</description>
          <datatype>INTEGER</datatype>
          <format_spec>2d</format_spec>
        </column>

        <column name="qs1_fact">
          <description>quality factor qs1 value for scan: 1x1 scansynch quality</description>
          <datatype>DECIMAL(2,1)</datatype>
        </column>

        <column name="qs5_fact">
          <description>quality factor qs5 value for scan: 5x5 scansynch quality</description>
          <datatype>DECIMAL(2,1)</datatype>
        </column>

        <column name="qp_fact">
          <description>quality factor qp value for scan: photometric quality</description>
          <datatype>DECIMAL(2,1)</datatype>
        </column>

        <column name="qs_fact">
          <description>quality factor qs value for scan:</description>
          <datatype>DECIMAL(2,1)</datatype>
        </column>

        <column name="q6_fact">
          <description>quality factor TBD value for scan: TBD</description>
          <datatype>DECIMAL(2,1)</datatype>
        </column>

        <column name="q7_fact">
          <description>quality factor TBD value for scan: TBD</description>
          <datatype>DECIMAL(2,1)</datatype>
        </column>

        <column name="q8_fact">
          <description>quality factor TBD value for scan: TBD</description>
          <datatype>DECIMAL(2,1)</datatype>
        </column>

        <column name="q9_fact">
          <description>quality factor TBD value for scan: TBD</description>
          <datatype>DECIMAL(2,1)</datatype>
        </column>

        <column name="q10_fact">
          <description>quality factor TBD value for scan: TBD</description>
          <datatype>DECIMAL(2,1)</datatype>
        </column>

        <column name="date_imgprep">
          <description>date and time of imgprep run, UTC</description>
          <unit>datetimeZ</unit>
          <datatype>VARCHAR(20)</datatype>
        </column>

        <column name="load_id">
          <description>unique load ID number</description>
          <datatype>INTEGER</datatype>
          <format_spec>4d</format_spec>
        </column>

        <column name="cntr">
          <description>unique entry counter (key) number</description>
            <ucd>meta.record</ucd>
          <datatype>BIGINT</datatype>
          <format_spec>19d</format_spec>
        </column>

        <column name="x">
          <description>unit sphere (x,y,z) position x value</description>
            <ucd>pos.cartesian.x</ucd>
          <datatype>DECIMAL(17,16)</datatype>
        </column>

        <column name="y">
          <description>unit sphere (x,y,z) position y value</description>
            <ucd>pos.cartesian.y</ucd>
          <datatype>DECIMAL(17,16)</datatype>
        </column>

        <column name="z">
          <description>unit sphere (x,y,z) position z value</description>
            <ucd>pos.cartesian.z</ucd>
          <datatype>DECIMAL(17,16)</datatype>
        </column>

        <column name="spt_ind">
          <description>spatial (x,y,z) index key</description>
          <datatype>INTEGER</datatype>
          <format_spec>9d</format_spec>
        </column>

</table>


  <!-- 
  LAST  neowiser_yr2_i1bs_psd - NEOWISER Year 2 L1b source table        
  LAST  
  LAST  <table name="yr2_i1bs_psd" dbname="neowiser_yr2_i1bs_psd">
  LAST  
  -->

  <!-- neowiser_yr2_p1bs_psd - NEOWISER Year 2 L1b source table        -->

  <table name="yr2_p1bs_psd" dbname="neowiser_yr2_p1bs_psd">

    <description>NEOWISER Year 2 Images</description>

    <!--
    LAST  <chunk_index path="/stage/irsa-wise-xpf/chunk_index/neowiser/i1bs_psd/current/merge.ci" />
    LAST  <chunk_index path="/stage/irsa-wise-xpf/chunk_index/wise_neowiser/yr2_p1bs_psd/current/merge.ci" />
<<<<<<< HEAD
=======
    LAST  <chunk_index path="/stage/irsa-wise-xpf/chunk_index/neowiser/i1bs_psd/current/merge.ci" />
    LAST  <chunk_index path="/stage/irsa-wise-xpf/chunk_index/neowiser/yr2_p1bs_psd/current/merge.ci" />
>>>>>>> 63b6495f
    -->

    <!--
    NOW PUBLIC
    -->
<<<<<<< HEAD
    <chunk_index path="/stage/irsa-wise-xpf/chunk_index/wise_neowiser/neowiser_yr2_p1bs_psd/current/merge.ci" />
=======
    <chunk_index path="/stage/irsa-wise-xpf/chunk_index/neowiser/yr2_p1bs_psd/current/merge.ci" />
>>>>>>> 63b6495f

    <unique refs="cntr" />
    <unique refs="source_id" />

    <image_set refs="scan_id frame_num" />

    <reference from="scan_id"   to="wise.neowiser.i1bm_frm.scan_id"         />
    <reference from="frame_num" to="wise.neowiser.i1bm_frm.frame_num"       />

    <!--
    <reference from="scan_id"   to="wise.neowiser.i1bs_psd.scan_id"         />
    <reference from="frame_num" to="wise.neowiser.i1bs_psd.frame_num"       />
    -->

    <reference from="scan_id"   to="wise.neowiser.p1bm_frm.scan_id"         />
    <reference from="frame_num" to="wise.neowiser.p1bm_frm.frame_num"       />

    <reference from="scan_id"   to="wise.neowiser.p1bs_psd.scan_id"         />
    <reference from="frame_num" to="wise.neowiser.p1bs_psd.frame_num"       />

    <reference from="scan_id"   to="wise.neowiser.yr1_p1bm_frm.scan_id"     />
    <reference from="frame_num" to="wise.neowiser.yr1_p1bm_frm.frame_num"   />

    <reference from="scan_id"   to="wise.neowiser.yr1_p1bs_psd.scan_id"     />
    <reference from="frame_num" to="wise.neowiser.yr1_p1bs_psd.frame_num"   />


    <reference from="scan_id"   to="wise.allsky.2band_p1bs_psd.scan_id"     />
    <reference from="frame_num" to="wise.allsky.2band_p1bs_psd.frame_num"   />

    <reference from="scan_id"   to="wise.allsky.2band_p3bs_psd.scan_id"     />
    <reference from="frame_num" to="wise.allsky.2band_p3bs_psd.frame_num"   />

    <reference from="scan_id"   to="wise.merge.merge_p1bm_frm.scan_id"      />  
    <reference from="frame_num" to="wise.merge.merge_p1bm_frm.frame_num"    />  

    <reference from="scan_id"   to="wise.merge.merge_p3am_cdd.scan_id"      />  
    <reference from="frame_num" to="wise.merge.merge_p3am_cdd.frame_num"    />  

    <reference from="scan_id"   to="wise.postcryo.2band_p1bs_psd.scan_id"   />  
    <reference from="frame_num" to="wise.postcryo.2band_p1bs_psd.frame_num" />  

    <reference from="scan_id"   to="wise.postcryo.2band_p3bs_psd.scan_id"   />  
    <reference from="frame_num" to="wise.postcryo.2band_p3bs_psd.frame_num" />  

    <reference from="scan_id"   to="wise.postcryo.2band_p1bm_frm.scan_id"   />  
    <reference from="frame_num" to="wise.postcryo.2band_p1bm_frm.frame_num" />  

    <reference from="scan_id"   to="wise.postcryo.2band_p3bm_frm.scan_id"   />  
    <reference from="frame_num" to="wise.postcryo.2band_p3bm_frm.frame_num" />  

    <!-- for now, describe just the subset of columns necessary for search by source id -->


    <column name="ra" principal="true">
      <description>RA</description>
      <ucd>pos.eq.ra</ucd>
      <unit>deg</unit>
      <datatype>DECIMAL(15,12)</datatype>
    </column>

    <column name="dec" principal="true">
      <description>Dec</description>
      <ucd>pos.eq.dec</ucd>
      <unit>deg</unit>
      <datatype>DECIMAL(14,12)</datatype>
    </column>

    <column name="source_id" principal="true">
      <description>unique source ID (scan ID, frame num, and source number)</description>
      <ucd>meta.id</ucd>
      <datatype>CHAR(16)</datatype>
    </column>

    <column name="scan_id" principal="true">
      <description>scan ID</description>
      <ucd>meta.id</ucd>
      <datatype>CHAR(6)</datatype>
    </column>

    <column name="frame_num" principal="true">
      <description>frame number in scan</description>
      <ucd>meta.id</ucd>
      <datatype>INTEGER</datatype>
      <format_spec>03d</format_spec>
    </column>

    <column name="cntr">
      <description>unique record ID</description>
      <ucd>meta.record</ucd>
      <datatype>BIGINT</datatype>
      <format_spec>19d</format_spec>
    </column>


</table>



</schema>

<!-- |                                                        |
      \ ____________________________________________________ /  }  -->

</schema_group>

</catalogs>
<|MERGE_RESOLUTION|>--- conflicted
+++ resolved
@@ -33,16 +33,13 @@
     LAST  <chunk_index path="/stage/irsa-wise-xpf/chunk_index/wise_neowiser/yr2_p1bm_frm/current/merge.ci"       />
     LAST  <chunk_index path="/stage/irsa-wise-xpf/chunk_index/neowiser/neowiser_i1bm_frm/current/merge.ci"       />
     LAST  <chunk_index path="/stage/irsa-wise-xpf/chunk_index/neowiser/yr2_p1bm_frm/current/merge.ci"       />
+    LAST  <chunk_index path="/stage/irsa-wise-xpf/chunk_index/wise_neowiser/neowiser_yr2_p1bm_frm/current/merge.ci"       />
     -->
 
     <!--
     NOW PUBLIC
     -->
-<<<<<<< HEAD
-    <chunk_index path="/stage/irsa-wise-xpf/chunk_index/wise_neowiser/neowiser_yr2_p1bm_frm/current/merge.ci"       />
-=======
     <chunk_index path="/stage/irsa-wise-xpf/chunk_index/neowiser/yr2_p1bm_frm/current/merge.ci"       />
->>>>>>> 63b6495f
 
     <corners radius="0.75"/>
     <center ra="crval1" dec="crval2"/>
@@ -692,21 +689,13 @@
     <!--
     LAST  <chunk_index path="/stage/irsa-wise-xpf/chunk_index/neowiser/i1bs_psd/current/merge.ci" />
     LAST  <chunk_index path="/stage/irsa-wise-xpf/chunk_index/wise_neowiser/yr2_p1bs_psd/current/merge.ci" />
-<<<<<<< HEAD
-=======
-    LAST  <chunk_index path="/stage/irsa-wise-xpf/chunk_index/neowiser/i1bs_psd/current/merge.ci" />
     LAST  <chunk_index path="/stage/irsa-wise-xpf/chunk_index/neowiser/yr2_p1bs_psd/current/merge.ci" />
->>>>>>> 63b6495f
     -->
 
     <!--
     NOW PUBLIC
     -->
-<<<<<<< HEAD
-    <chunk_index path="/stage/irsa-wise-xpf/chunk_index/wise_neowiser/neowiser_yr2_p1bs_psd/current/merge.ci" />
-=======
     <chunk_index path="/stage/irsa-wise-xpf/chunk_index/neowiser/yr2_p1bs_psd/current/merge.ci" />
->>>>>>> 63b6495f
 
     <unique refs="cntr" />
     <unique refs="source_id" />
